--- conflicted
+++ resolved
@@ -1,44 +1,16 @@
-<<<<<<< HEAD
-=======
 #!/usr/bin/env python
 
 '''driver for CSLC workflow in radar/geo'''
 
->>>>>>> 2b977110
 from compass import s1_rdr2geo, s1_geo2rdr, s1_resample, s1_geocode_slc
 from compass.utils.geo_runconfig import GeoRunConfig
 from compass.utils.runconfig import RunConfig
 from compass.utils.yaml_argparse import YamlArgparse
 
 
-<<<<<<< HEAD
-def main(run_config_path, grid_type):
-    if grid_type == 'radar':
-        # CSLC workflow in radar coordinates
-        # get a runconfig dict from command line args
-        cfg = RunConfig.load_from_yaml(parser.run_config_path, 's1_cslc_radar')
-
-        if cfg.is_reference:
-            # reference burst - run rdr2geo and archive it
-            s1_rdr2geo.run(cfg)
-
-        else:
-            # secondary burst - run geo2rdr + resample
-            s1_geo2rdr.run(cfg)
-            s1_resample.run(cfg)
-
-    elif proc_steps_geo.issubset(proc_steps):
-        # CSLC workflow in geo-coordinates
-        # get a runconfig dict from command line argumens
-        cfg = GeoRunConfig.load_from_yaml(parser.run_config_path, 's1_cslc_geo')
-
-        # run geocode_slc
-        s1_geocode_slc.run(cfg)
-=======
 def run(run_config_path: str, grid_type: str):
     """
     Run CSLC with user-defined options.
->>>>>>> 2b977110
 
     Parameters
     ----------
@@ -48,18 +20,6 @@
         Grid type of the output CSLC
     """
 
-<<<<<<< HEAD
-if __name__ == "__main__":
-    '''run s1_cslc from command line'''
-    # load command line args
-    parser = YamlArgparse()
-    parser.parser.add_argument('--grid-type', dest='grid_type', type=str,
-                               choices=['geo', 'radar'], default='geo',
-                               help='Grid type to perform CSLC processing in\n')
-    parser.parse()
-
-    main(parser.run_config_path, parser.args.grid_type)
-=======
     if grid_type == 'radar':
         # CSLC workflow in radar coordinates
         # get a runconfig dict from command line args
@@ -91,5 +51,4 @@
 
 if __name__ == "__main__":
     '''run s1_cslc from command line'''
-    main()
->>>>>>> 2b977110
+    main()