#!/usr/bin/env python

'''wrapper for geocoded CSLC'''

import re
import time

import h5py
import isce3
import journal
import numpy as np
from osgeo import gdal
from s1reader.s1_reader import is_eap_correction_necessary

from compass import s1_rdr2geo
from compass import s1_geocode_metadata
from compass.s1_cslc_qa import QualityAssuranceCSLC
from compass.utils.browse_image import make_browse_image
from compass.utils.elevation_antenna_pattern import apply_eap_correction
from compass.utils.geo_runconfig import GeoRunConfig
from compass.utils.h5_helpers import (algorithm_metadata_to_h5group,
                                      corrections_to_h5group,
                                      flatten_metadata_to_h5group,
                                      identity_to_h5group,
                                      create_geocoded_dataset,
                                      metadata_to_h5group,
                                      DATA_PATH, METADATA_PATH, ROOT_PATH)
from compass.utils.helpers import (bursts_grouping_generator,
                                   get_time_delta_str, get_module_name)
from compass.utils.lut import cumulative_correction_luts
from compass.utils.yaml_argparse import YamlArgparse

# TEMPORARY MEASURE TODO refactor types functions to isce3 namespace
from isce3.core.types import (truncate_mantissa, to_complex32)

def _make_rdr2geo_cfg(yaml_runconfig_str):
    '''
    Make a rdr2geo specific runconfig with latitude, longitude, and height
    layers enabled for static layer product generation while preserving all
    other rdr2geo config settings
    '''
    # If any of the requisite layers are false, make them true in yaml cfg str
    for layer in ['latitude', 'longitude', 'incidence_angle']:
        re.sub(f'compute_{layer}:\s+[Ff]alse', f'compute_{layer}: true',
               yaml_runconfig_str)

    # Load a GeoRunConfig from modified yaml cfg string
    rdr2geo_cfg = GeoRunConfig.load_from_yaml(yaml_runconfig_str,
                                              workflow_name='s1_cslc_geo')

    return rdr2geo_cfg


<<<<<<< HEAD
def _init_geocoded_IH5_raster(dst_group: h5py.Group, dataset_name: str,
                              geo_grid: isce3.product.GeoGridProduct,
                              ds_type: str, desc: str):
    '''
    Internal convenience function to make a IH5 isce3.io.Raster object that
    isce3.geocode.geocode_slc can write to
    '''
    # Init h5py.Dataset to be converted to IH5 raster object
    dataset = create_geocoded_dataset(dst_group, dataset_name, geo_grid,
                                      ds_type, desc)

    # Construct the output raster directly from HDF5 dataset
    geo_raster = isce3.io.Raster(f"IH5:::ID={dataset.id.id}".encode("utf-8"),
                                 update=True)

    return geo_raster
=======
def _wrap_phase(phase_arr):
    # convenience function to wrap phase
    return (phase_arr + np.pi) % (2 * np.pi) - np.pi
>>>>>>> c7b1ca40


def run(cfg: GeoRunConfig):
    '''
    Run geocode burst workflow with user-defined
    args stored in dictionary runconfig *cfg*

    Parameters
    ---------
    cfg: GeoRunConfig
        GeoRunConfig object with user runconfig options
    '''
    module_name = get_module_name(__file__)
    info_channel = journal.info(f"{module_name}.run")
    info_channel.log(f"Starting {module_name} burst")

    # Start tracking processing time
    t_start = time.perf_counter()

    # Common initializations
    image_grid_doppler = isce3.core.LUT2d()
    threshold = cfg.geo2rdr_params.threshold
    iters = cfg.geo2rdr_params.numiter
    flatten = cfg.geocoding_params.flatten

    for burst_id, bursts in bursts_grouping_generator(cfg.bursts):
        burst = bursts[0]

        date_str = burst.sensing_start.strftime("%Y%m%d")
        geo_grid = cfg.geogrids[burst_id]
        out_shape = (geo_grid.length, geo_grid.width)

        info_channel.log(f'Starting geocoding of {burst_id} for {date_str}')

        # Reinitialize the dem raster per burst to prevent raster artifacts
        # caused by modification in geocodeSlc
        dem_raster = isce3.io.Raster(cfg.dem)
        epsg = dem_raster.get_epsg()
        proj = isce3.core.make_projection(epsg)
        ellipsoid = proj.ellipsoid

        # Get output paths for current burst
        burst_id_date_key = (burst_id, date_str)
        out_paths = cfg.output_paths[burst_id_date_key]

        # Create scratch as needed
        scratch_path = out_paths.scratch_directory


        # If enabled, get range and azimuth LUTs
        t_corrections = time.perf_counter()
        if cfg.lut_params.enabled:
            rg_lut, az_lut = \
                cumulative_correction_luts(burst, dem_path=cfg.dem,
                                           tec_path=cfg.tec_file,
                                           scratch_path=scratch_path,
                                           weather_model_path=cfg.weather_model_file,
                                           rg_step=cfg.lut_params.range_spacing,
                                           az_step=cfg.lut_params.azimuth_spacing,
                                           delay_type=cfg.tropo_params.delay_type,
                                           geo2rdr_params=cfg.geo2rdr_params)
        else:
            rg_lut = isce3.core.LUT2d()
            az_lut = isce3.core.LUT2d()
        dt_corrections = get_time_delta_str(t_corrections)

        radar_grid = burst.as_isce3_radargrid()
        native_doppler = burst.doppler.lut2d
        orbit = burst.orbit

        # Get azimuth polynomial coefficients for this burst
        az_carrier_poly2d = burst.get_az_carrier_poly()

        # Generate required static layers
        if cfg.rdr2geo_params.enabled:
            rdr2geo_cfg = _make_rdr2geo_cfg(cfg.yaml_string)
            s1_rdr2geo.run(rdr2geo_cfg, burst, save_in_scratch=True)
            if cfg.rdr2geo_params.geocode_metadata_layers:
                s1_geocode_metadata.run(cfg, burst, fetch_from_scratch=True)

        # Extract burst boundaries
        b_bounds = np.s_[burst.first_valid_line:burst.last_valid_line,
                         burst.first_valid_sample:burst.last_valid_sample]

        # Create sliced radar grid representing valid region of the burst
        sliced_radar_grid = burst.as_isce3_radargrid()[b_bounds]

        output_hdf5 = out_paths.hdf5_path

        with h5py.File(output_hdf5, 'w') as geo_burst_h5:
            geo_burst_h5.attrs['Conventions'] = "CF-1.8"
            geo_burst_h5.attrs["contact"] = np.string_("operaops@jpl.nasa.gov")
            geo_burst_h5.attrs["institution"] = np.string_("NASA JPL")
            geo_burst_h5.attrs["mission_name"] = np.string_("project_name")
            geo_burst_h5.attrs["reference_document"] = np.string_("TBD")
            geo_burst_h5.attrs["title"] = np.string_("OPERA L2_CSLC_S1 Product")

            # add type to root for GDAL recognition of datasets
            ctype = h5py.h5t.py_create(np.complex64)
            ctype.commit(geo_burst_h5['/'].id, np.string_('complex64'))

            data_group = geo_burst_h5.require_group(DATA_PATH)
            check_eap = is_eap_correction_necessary(burst.ipf_version)

            # Initialize source/radar and destination/geo dataset into lists
            # where polarizations for radar and geo data are put into the same
            # place on their respective lists to allow data to be correctly
            # written correct place in the HDF5
            t_prep = time.perf_counter()
            rdr_data_blks = []
            geo_datasets = []
            geo_data_blks = []
            for burst in bursts:
                pol = burst.polarization

                # Load the input burst SLC
                temp_slc_path = f'{scratch_path}/{out_paths.file_name_pol}_temp.vrt'
                burst.slc_to_vrt_file(temp_slc_path)

                # Apply EAP correction if necessary
                if check_eap.phase_correction:
                    temp_slc_path_corrected = \
                        temp_slc_path.replace('_temp.vrt',
                                              '_corrected_temp.rdr')

                    apply_eap_correction(burst,
                                         temp_slc_path,
                                         temp_slc_path_corrected,
                                         check_eap)

                    # Replace the input burst if the correction is applied
                    temp_slc_path = temp_slc_path_corrected

<<<<<<< HEAD
                # Init input radar grid raster
                rdr_burst_raster = isce3.io.Raster(temp_slc_path)

                # Declare names, types, and descriptions of respective outputs
                ds_names = [pol, 'azimuth_carrier_phase', 'flattening_phase']
                ds_types = ['complex64', 'float64', 'float64']
                ds_descrs = [f'{pol} geocoded CSLC image{desc}'
                             for desc in ['', ' azimuth carrier phase',
                                          ' flattening phase']]

                # Iterate over zipped names, types, and descriptions and create
                # raster objects
                geo_burst_raster, carrier_raster, flatten_phase_raster =\
                    [_init_geocoded_IH5_raster(data_group, ds_name, geo_grid,
                                               ds_type, ds_desc)
                     for ds_name, ds_type, ds_desc in zip(ds_names, ds_types,
                                                          ds_descrs)]

                # Geocode
                geocode_slc(geo_burst_raster, rdr_burst_raster, dem_raster,
                            radar_grid, sliced_radar_grid, geo_grid, orbit,
                            native_doppler, image_grid_doppler, ellipsoid,
                            threshold, iters, blocksize, flatten, reramp=True,
                            azimuth_carrier=az_carrier_poly2d,
                            az_time_correction=az_lut,
                            srange_correction=rg_lut,
                            carrier_phase_raster=carrier_raster,
                            flatten_phase_raster=flatten_phase_raster)

            # Set geo transformation
            geotransform = [geo_grid.start_x, geo_grid.spacing_x, 0,
                            geo_grid.start_y, 0, geo_grid.spacing_y]
            geo_burst_raster.set_geotransform(geotransform)
            geo_burst_raster.set_epsg(epsg)

            # ISCE3 raster IH5 cleanup
            del geo_burst_raster
            del carrier_raster
            del flatten_phase_raster
=======
                # Load input dataset of current polarization as array from GDAL
                # raster
                rdr_dataset = gdal.Open(temp_slc_path, gdal.GA_ReadOnly)
                rdr_data_blks.append(rdr_dataset.ReadAsArray())

                # Prepare output dataset of current polarization in HDF5
                geo_ds = init_geocoded_dataset(grid_group, pol, geo_grid,
                                               'complex64',
                                               f'{pol} geocoded CSLC image',
                                               output_cfg=cfg.output_params)
                geo_datasets.append(geo_ds)

                # Init geocoded output blocks/arrays lists to NaN
                geo_data_blks.append(
                    np.full(out_shape, np.nan + 1j * np.nan).astype(np.complex64))

            dt_prep = get_time_delta_str(t_prep)

            # Iterate over geogrid blocks that have radar data
            t_geocoding = time.perf_counter()

            # Declare names, types, and descriptions of carrier and flatten
            # outputs
            phase_names = ['azimuth_carrier_phase', 'flattening_phase']
            phase_descrs = [f'{pol} geocoded CSLC image {desc}'
                            for desc in phase_names]

            # Prepare arrays and datasets for carrier phase and flattening
            # phase
            ((carrier_phase_data_blk, carrier_phase_ds),
             (flatten_phase_data_blk, flatten_phase_ds)) = \
            [(np.full(out_shape, np.nan).astype(np.float64),
                  init_geocoded_dataset(grid_group, ds_name, geo_grid,
                                        np.float64, ds_desc,
                                        output_cfg=cfg.output_params))
                 for ds_name, ds_desc in zip(phase_names, phase_descrs)]

            # Geocode
            isce3.geocode.geocode_slc(geo_data_blocks=geo_data_blks,
                                      rdr_data_blocks=rdr_data_blks,
                                      dem_raster=dem_raster,
                                      radargrid=radar_grid,
                                      geogrid=geo_grid, orbit=orbit,
                                      native_doppler=native_doppler,
                                      image_grid_doppler=image_grid_doppler,
                                      ellipsoid=ellipsoid,
                                      threshold_geo2rdr=threshold,
                                      num_iter_geo2rdr=iters,
                                      sliced_radargrid=sliced_radar_grid,
                                      first_azimuth_line=0,
                                      first_range_sample=0,
                                      flatten=flatten, reramp=True,
                                      az_carrier=az_carrier_poly2d,
                                      rg_carrier=isce3.core.Poly2d(np.array([0])),
                                      az_time_correction=az_lut,
                                      srange_correction=rg_lut,
                                      carrier_phase_block=carrier_phase_data_blk,
                                      flatten_phase_block=flatten_phase_data_blk)

            # write geocoded data blocks to respective HDF5 datasets
            geo_datasets.extend([carrier_phase_ds,
                                 flatten_phase_ds])
            geo_data_blks.extend([_wrap_phase(carrier_phase_data_blk),
                                  _wrap_phase(flatten_phase_data_blk)])
            for cslc_dataset, cslc_data_blk in zip(geo_datasets,
                                                   geo_data_blks):
                # only convert/modify output if type not 'complex64'
                # do nothing if type is 'complex64'
                output_type = cfg.output_params.cslc_data_type
                if output_type == 'complex32':
                    cslc_data_blk = to_complex32(cslc_data_blk)
                if output_type == 'complex64_zero_mantissa':
                    # use default nonzero_mantissa_bits = 10 below
                    truncate_mantissa(cslc_data_blk)

                # write to data block HDF5
                cslc_dataset.write_direct(cslc_data_blk)

>>>>>>> c7b1ca40
            del dem_raster # modified in geocodeSlc
            dt_geocoding = get_time_delta_str(t_geocoding)

        # Save burst corrections and metadata with new h5py File instance
        # because io.Raster things
        t_qa_meta = time.perf_counter()
        with h5py.File(output_hdf5, 'a') as geo_burst_h5:
            root_group = geo_burst_h5[ROOT_PATH]
            identity_to_h5group(root_group, burst, cfg, 'CSLC -S1',
                                cfg.product_group.product_specification_version)

            metadata_to_h5group(root_group, burst, cfg)
            algorithm_metadata_to_h5group(root_group)
            flatten_metadata_to_h5group(root_group, cfg)
            if cfg.lut_params.enabled:
                correction_group = geo_burst_h5.require_group(
                    f'{METADATA_PATH}/processing_information')
                corrections_to_h5group(correction_group, burst, cfg, rg_lut, az_lut,
                                       scratch_path,
                                       weather_model_path=cfg.weather_model_file,
                                       delay_type=cfg.tropo_params.delay_type)

            # If needed, make browse image and compute CSLC raster stats
            browse_params = cfg.browse_image_params
            if browse_params.enabled:
                make_browse_image(out_paths.browse_path, output_hdf5,
                                  bursts, browse_params.complex_to_real,
                                  browse_params.percent_low,
                                  browse_params.percent_high,
                                  browse_params.gamma, browse_params.equalize)

            # If needed, perform QA and write results to JSON
            if cfg.quality_assurance_params.perform_qa:
                cslc_qa = QualityAssuranceCSLC()
                if cfg.lut_params.enabled:
                    # apply tropo corrections if weather file provided
                    apply_tropo_corrections = cfg.weather_model_file is not None
                    cslc_qa.compute_correction_stats(
                        geo_burst_h5, apply_tropo_corrections,
                        cfg.tropo_params.delay_type)
                cslc_qa.compute_CSLC_raster_stats(geo_burst_h5, bursts)
                cslc_qa.populate_rfi_dict(geo_burst_h5, bursts)
                cslc_qa.valid_pixel_percentages(geo_burst_h5)
                cslc_qa.set_orbit_type(cfg, geo_burst_h5)
                if cfg.quality_assurance_params.output_to_json:
                    cslc_qa.write_qa_dicts_to_json(out_paths.stats_json_path)

            if burst.burst_calibration is not None:
                # Geocode the calibration parameters and write them into HDF5
                s1_geocode_metadata.geocode_calibration_luts(geo_burst_h5,
                                                             burst,
                                                             cfg)

            if burst.burst_noise is not None:
                # Geocode the calibration parameters and write them into HDF5
                s1_geocode_metadata.geocode_noise_luts(geo_burst_h5,
                                                       burst,
                                                       cfg)
        dt_qa_meta = get_time_delta_str(t_qa_meta)

    dt = get_time_delta_str(t_start)
    info_channel.log(f"{module_name} corrections computation time {dt_corrections} (hr:min:sec)")
    info_channel.log(f"{module_name} geocode prep time {dt_prep} (hr:min:sec)")
    info_channel.log(f"{module_name} geocoding time {dt_geocoding} (hr:min:sec)")
    info_channel.log(f"{module_name} QA meta processing time {dt_qa_meta} (hr:min:sec)")
    info_channel.log(f"{module_name} burst successfully ran in {dt} (hr:min:sec)")


if __name__ == "__main__":
    '''Run geocode cslc workflow from command line'''
    # load arguments from command line
    parser = YamlArgparse()

    # Get a runconfig dict from command line arguments
    cfg = GeoRunConfig.load_from_yaml(parser.run_config_path,
                                      workflow_name='s1_cslc_geo')

    # Run geocode burst workflow
    run(cfg)<|MERGE_RESOLUTION|>--- conflicted
+++ resolved
@@ -22,7 +22,7 @@
                                       corrections_to_h5group,
                                       flatten_metadata_to_h5group,
                                       identity_to_h5group,
-                                      create_geocoded_dataset,
+                                      init_geocoded_dataset,
                                       metadata_to_h5group,
                                       DATA_PATH, METADATA_PATH, ROOT_PATH)
 from compass.utils.helpers import (bursts_grouping_generator,
@@ -51,28 +51,9 @@
     return rdr2geo_cfg
 
 
-<<<<<<< HEAD
-def _init_geocoded_IH5_raster(dst_group: h5py.Group, dataset_name: str,
-                              geo_grid: isce3.product.GeoGridProduct,
-                              ds_type: str, desc: str):
-    '''
-    Internal convenience function to make a IH5 isce3.io.Raster object that
-    isce3.geocode.geocode_slc can write to
-    '''
-    # Init h5py.Dataset to be converted to IH5 raster object
-    dataset = create_geocoded_dataset(dst_group, dataset_name, geo_grid,
-                                      ds_type, desc)
-
-    # Construct the output raster directly from HDF5 dataset
-    geo_raster = isce3.io.Raster(f"IH5:::ID={dataset.id.id}".encode("utf-8"),
-                                 update=True)
-
-    return geo_raster
-=======
 def _wrap_phase(phase_arr):
     # convenience function to wrap phase
     return (phase_arr + np.pi) % (2 * np.pi) - np.pi
->>>>>>> c7b1ca40
 
 
 def run(cfg: GeoRunConfig):
@@ -174,7 +155,7 @@
             ctype = h5py.h5t.py_create(np.complex64)
             ctype.commit(geo_burst_h5['/'].id, np.string_('complex64'))
 
-            data_group = geo_burst_h5.require_group(DATA_PATH)
+            grid_group = geo_burst_h5.require_group(DATA_PATH)
             check_eap = is_eap_correction_necessary(burst.ipf_version)
 
             # Initialize source/radar and destination/geo dataset into lists
@@ -206,47 +187,6 @@
                     # Replace the input burst if the correction is applied
                     temp_slc_path = temp_slc_path_corrected
 
-<<<<<<< HEAD
-                # Init input radar grid raster
-                rdr_burst_raster = isce3.io.Raster(temp_slc_path)
-
-                # Declare names, types, and descriptions of respective outputs
-                ds_names = [pol, 'azimuth_carrier_phase', 'flattening_phase']
-                ds_types = ['complex64', 'float64', 'float64']
-                ds_descrs = [f'{pol} geocoded CSLC image{desc}'
-                             for desc in ['', ' azimuth carrier phase',
-                                          ' flattening phase']]
-
-                # Iterate over zipped names, types, and descriptions and create
-                # raster objects
-                geo_burst_raster, carrier_raster, flatten_phase_raster =\
-                    [_init_geocoded_IH5_raster(data_group, ds_name, geo_grid,
-                                               ds_type, ds_desc)
-                     for ds_name, ds_type, ds_desc in zip(ds_names, ds_types,
-                                                          ds_descrs)]
-
-                # Geocode
-                geocode_slc(geo_burst_raster, rdr_burst_raster, dem_raster,
-                            radar_grid, sliced_radar_grid, geo_grid, orbit,
-                            native_doppler, image_grid_doppler, ellipsoid,
-                            threshold, iters, blocksize, flatten, reramp=True,
-                            azimuth_carrier=az_carrier_poly2d,
-                            az_time_correction=az_lut,
-                            srange_correction=rg_lut,
-                            carrier_phase_raster=carrier_raster,
-                            flatten_phase_raster=flatten_phase_raster)
-
-            # Set geo transformation
-            geotransform = [geo_grid.start_x, geo_grid.spacing_x, 0,
-                            geo_grid.start_y, 0, geo_grid.spacing_y]
-            geo_burst_raster.set_geotransform(geotransform)
-            geo_burst_raster.set_epsg(epsg)
-
-            # ISCE3 raster IH5 cleanup
-            del geo_burst_raster
-            del carrier_raster
-            del flatten_phase_raster
-=======
                 # Load input dataset of current polarization as array from GDAL
                 # raster
                 rdr_dataset = gdal.Open(temp_slc_path, gdal.GA_ReadOnly)
@@ -325,7 +265,6 @@
                 # write to data block HDF5
                 cslc_dataset.write_direct(cslc_data_blk)
 
->>>>>>> c7b1ca40
             del dem_raster # modified in geocodeSlc
             dt_geocoding = get_time_delta_str(t_geocoding)
 
