#!/usr/bin/env python

'''wrapper for geocoded CSLC'''

from datetime import timedelta
import itertools
import time

import h5py
import isce3
import journal
import numpy as np
from s1reader.s1_reader import is_eap_correction_necessary

from compass import s1_rdr2geo
from compass import s1_geocode_metadata
from compass.utils.browse_image import make_browse_image
from compass.utils.elevation_antenna_pattern import apply_eap_correction
from compass.utils.geo_runconfig import GeoRunConfig
from compass.utils.h5_helpers import (corrections_to_h5group,
                                      identity_to_h5group,
                                      init_geocoded_dataset,
                                      metadata_to_h5group)
from compass.utils.helpers import get_module_name
from compass.utils.lut import cumulative_correction_luts
<<<<<<< HEAD
from compass.utils.range_split_spectrum import range_split_spectrum
from compass.utils.stats import StatsCSLC
=======
>>>>>>> bfa56112
from compass.utils.yaml_argparse import YamlArgparse


def _bursts_grouping_generator(bursts):
    # Dict to group bursts with the same burst ID but different polarizations
    # key: burst ID, value: list[S1BurstSlc]
    grouped_bursts = itertools.groupby(bursts, key=lambda b: str(b.burst_id))

    for k, v in grouped_bursts:
        yield k, list(v)


def run(cfg: GeoRunConfig):
    '''
    Run geocode burst workflow with user-defined
    args stored in dictionary runconfig *cfg*
    Parameters
    ---------
    cfg: GeoRunConfig
        GeoRunConfig object with user runconfig options
    '''
    module_name = get_module_name(__file__)
    info_channel = journal.info(f"{module_name}.run")
    info_channel.log(f"Starting {module_name} burst")

    # Start tracking processing time
    t_start = time.time()

    # Common initializations
    image_grid_doppler = isce3.core.LUT2d()
    threshold = cfg.geo2rdr_params.threshold
    iters = cfg.geo2rdr_params.numiter
    blocksize = cfg.geo2rdr_params.lines_per_block
    flatten = cfg.geocoding_params.flatten
    stats = StatsCSLC()

    for burst_id, bursts in _bursts_grouping_generator(cfg.bursts):
        burst = bursts[0]

        # Reinitialize the dem raster per burst to prevent raster artifacts
        # caused by modification in geocodeSlc
        dem_raster = isce3.io.Raster(cfg.dem)
        epsg = dem_raster.get_epsg()
        proj = isce3.core.make_projection(epsg)
        ellipsoid = proj.ellipsoid

        date_str = burst.sensing_start.strftime("%Y%m%d")
        geo_grid = cfg.geogrids[burst_id]

        # Get output paths for current burst
        burst_id_date_key = (burst_id, date_str)
        out_paths = cfg.output_paths[burst_id_date_key]

        # Create scratch as needed
        scratch_path = out_paths.scratch_directory


        # If enabled, get range and azimuth LUTs
        if cfg.lut_params.enabled:

            rg_lut, az_lut = cumulative_correction_luts(burst,
                                                        dem_path=cfg.dem,
                                                        tec_path=cfg.tec_file,
                                                        scratch_path=scratch_path,
                                                        weather_model_path=cfg.weather_model_file,
                                                        rg_step=cfg.lut_params.range_spacing,
                                                        az_step=cfg.lut_params.azimuth_spacing,
                                                        delay_type=cfg.tropo_params.delay_type)
        else:
            rg_lut = isce3.core.LUT2d()
            az_lut = isce3.core.LUT2d()

        radar_grid = burst.as_isce3_radargrid()
        native_doppler = burst.doppler.lut2d
        orbit = burst.orbit

        # Get azimuth polynomial coefficients for this burst
        az_carrier_poly2d = burst.get_az_carrier_poly()

        # Generate required metadata layers
        if cfg.rdr2geo_params.enabled:
            s1_rdr2geo.run(cfg, save_in_scratch=True)
            if cfg.rdr2geo_params.geocode_metadata_layers:
                s1_geocode_metadata.run(cfg, burst, fetch_from_scratch=True)

        # Extract burst boundaries
        b_bounds = np.s_[burst.first_valid_line:burst.last_valid_line,
                         burst.first_valid_sample:burst.last_valid_sample]

        # Create sliced radar grid representing valid region of the burst
        sliced_radar_grid = burst.as_isce3_radargrid()[b_bounds]

        output_hdf5 = out_paths.hdf5_path
        root_path = '/science/SENTINEL1'
        with h5py.File(output_hdf5, 'w') as geo_burst_h5:
            geo_burst_h5.attrs['Conventions'] = "CF-1.8"
            geo_burst_h5.attrs["contact"] = np.string_("operaops@jpl.nasa.gov")
            geo_burst_h5.attrs["institution"] = np.string_("NASA JPL")
            geo_burst_h5.attrs["mission_name"] = np.string_("OPERA")
            geo_burst_h5.attrs["reference_document"] = np.string_("TBD")
            geo_burst_h5.attrs["title"] = np.string_("OPERA L2_CSLC_S1 Product")

            # add type to root for GDAL recognition of datasets
            ctype = h5py.h5t.py_create(np.complex64)
            ctype.commit(geo_burst_h5['/'].id, np.string_('complex64'))

            grid_path = f'{root_path}/CSLC/grids'
            grid_group = geo_burst_h5.require_group(grid_path)
            check_eap = is_eap_correction_necessary(burst.ipf_version)
            for b in bursts:
                pol = b.polarization

                # Load the input burst SLC
                temp_slc_path = f'{scratch_path}/{out_paths.file_name_pol}_temp.vrt'
                burst.slc_to_vrt_file(temp_slc_path)

                # Apply EAP correction if necessary
                if check_eap.phase_correction:
                    temp_slc_path_corrected = temp_slc_path.replace('_temp.vrt',
                                                                    '_corrected_temp.rdr')
                    apply_eap_correction(b,
                                         temp_slc_path,
                                         temp_slc_path_corrected,
                                         check_eap)

                    # Replace the input burst if the correction is applied
                    temp_slc_path = temp_slc_path_corrected


                rdr_burst_raster = isce3.io.Raster(temp_slc_path)

                init_geocoded_dataset(grid_group, pol, geo_grid, 'complex64',
                                      f'{pol} geocoded CSLC image')

                # access the HDF5 dataset for a given frequency and polarization
                dataset_path = f'{grid_path}/{pol}'
                gslc_dataset = geo_burst_h5[dataset_path]

                # Construct the output raster directly from HDF5 dataset
                geo_burst_raster = isce3.io.Raster(f"IH5:::ID={gslc_dataset.id.id}".encode("utf-8"),
                                                   update=True)

                # Geocode
                isce3.geocode.geocode_slc(geo_burst_raster, rdr_burst_raster,
                                          dem_raster,
                                          radar_grid, sliced_radar_grid,
                                          geo_grid, orbit,
                                          native_doppler,
                                          image_grid_doppler, ellipsoid, threshold,
                                          iters, blocksize, flatten,
                                          azimuth_carrier=az_carrier_poly2d,
                                          az_time_correction=az_lut,
                                          srange_correction=rg_lut)

            # Set geo transformation
            geotransform = [geo_grid.start_x, geo_grid.spacing_x, 0,
                            geo_grid.start_y, 0, geo_grid.spacing_y]
            geo_burst_raster.set_geotransform(geotransform)
            geo_burst_raster.set_epsg(epsg)
            del geo_burst_raster
            del dem_raster # modified in geocodeSlc

        # Save burst corrections and metadata with new h5py File instance
        # because io.Raster things
        with h5py.File(output_hdf5, 'a') as geo_burst_h5:
            root_group = geo_burst_h5[root_path]
            identity_to_h5group(root_group, burst)

            cslc_group = geo_burst_h5.require_group(f'{root_path}/CSLC')
            metadata_to_h5group(cslc_group, burst, cfg)
            corrections_to_h5group(cslc_group, burst, cfg, rg_lut, az_lut, scratch_path,
                                   weather_model_path=cfg.weather_model_file,
                                   delay_type=cfg.tropo_params.delay_type)

        # If needed, make browse image and compute CSLC raster stats
        browse_params = cfg.browse_image_params
        if browse_params.enabled:
            make_browse_image(outpaths.browse_path, output_hdf5, cfg.bursts,
                              browse_params.complex_to_real,
                              browse_params.percent_lo,
                              browse_params.percent_hi,
                              browse_params.gamma, browse_params.equalize)

    if cfg.quality_assurance_params.compute_stats:
        stats.add_correction_stats(output_hdf5)
        stats.add_raster_stats(output_hdf5, bursts)
        stats.write_stats_to_json(outpaths.stats_json_path)

    dt = str(timedelta(seconds=time.time() - t_start)).split(".")[0]
    info_channel.log(f"{module_name} burst successfully ran in {dt} (hr:min:sec)")


if __name__ == "__main__":
    '''Run geocode cslc workflow from command line'''
    # load arguments from command line
    parser = YamlArgparse()

    # Get a runconfig dict from command line argumens
    cfg = GeoRunConfig.load_from_yaml(parser.run_config_path,
                                      workflow_name='s1_cslc_geo')

    # Run geocode burst workflow
    run(cfg)<|MERGE_RESOLUTION|>--- conflicted
+++ resolved
@@ -23,11 +23,7 @@
                                       metadata_to_h5group)
 from compass.utils.helpers import get_module_name
 from compass.utils.lut import cumulative_correction_luts
-<<<<<<< HEAD
-from compass.utils.range_split_spectrum import range_split_spectrum
 from compass.utils.stats import StatsCSLC
-=======
->>>>>>> bfa56112
 from compass.utils.yaml_argparse import YamlArgparse
 
 
