--- conflicted
+++ resolved
@@ -79,7 +79,6 @@
         val_ds.attrs[key] = _as_np_string_if_needed(val)
 
 
-<<<<<<< HEAD
 def _determine_fill_value(dtype):
     '''
     Helper function to determine COMPASS specific fill values based on h5py
@@ -107,15 +106,6 @@
             return fill_val
 
 
-def create_geocoded_dataset(data_group, dataset_name, geo_grid, dtype,
-                            description, data=None):
-    '''
-    Create NC compliant dataset for isce.geocode.geocode_slc to write to, if
-    no data is provided, and if data is provided, then poplulate dataset with
-    said data.
-
-    data_group: h5py.Group
-=======
 def init_geocoded_dataset(grid_group, dataset_name, geo_grid, dtype,
                           description, data=None, output_cfg=None):
     '''
@@ -125,7 +115,6 @@
     Parameters
     ----------
     grid_group: h5py.Group
->>>>>>> c7b1ca40
         h5py group where geocoded dataset will be created in
     dataset_name: str
         Name of dataset to be created
@@ -146,20 +135,6 @@
     cslc_ds: h5py.Dataset
         NCDF compliant h5py dataset ready to be populated with geocoded raster
     '''
-<<<<<<< HEAD
-    # Determine fill value of dataset
-    fill_val = _determine_fill_value(dtype)
-    if fill_val is None:
-        raise ValueError(f'Unexpected COMPASS geocoded dataset type: {dtype}')
-
-    shape = (geo_grid.length, geo_grid.width)
-    if data is None:
-        cslc_ds = data_group.require_dataset(dataset_name, dtype=dtype,
-                                             shape=shape, fillvalue=fill_val)
-    else:
-        cslc_ds = data_group.create_dataset(dataset_name, data=data,
-                                            fillvalue=fill_val)
-=======
     # Default to no dataset keyword args
     output_kwargs = {}
 
@@ -179,7 +154,6 @@
     else:
         cslc_ds = grid_group.create_dataset(dataset_name, data=data,
                                             **output_kwargs)
->>>>>>> c7b1ca40
 
     cslc_ds.attrs['description'] = description
 
@@ -197,9 +171,9 @@
 
     # following copied and pasted (and slightly modified) from:
     # https://github-fn.jpl.nasa.gov/isce-3/isce/wiki/CF-Conventions-and-Map-Projections
-    x_ds = data_group.require_dataset('x_coordinates', dtype='float64',
+    x_ds = grid_group.require_dataset('x_coordinates', dtype='float64',
                                       data=x_vect, shape=x_vect.shape)
-    y_ds = data_group.require_dataset('y_coordinates', dtype='float64',
+    y_ds = grid_group.require_dataset('y_coordinates', dtype='float64',
                                       data=y_vect, shape=y_vect.shape)
 
     # Mapping of dimension scales to datasets is not done automatically in HDF5
@@ -223,14 +197,14 @@
              {'units': 'meters'})
     ]
     for meta_item in grid_meta_items:
-        add_dataset_and_attrs(data_group, meta_item)
+        add_dataset_and_attrs(grid_group, meta_item)
 
     # Set up osr for wkt
     srs = osr.SpatialReference()
     srs.ImportFromEPSG(geo_grid.epsg)
 
     #Create a new single int dataset for projections
-    projection_ds = data_group.require_dataset('projection', (), dtype='i')
+    projection_ds = grid_group.require_dataset('projection', (), dtype='i')
     projection_ds[()] = geo_grid.epsg
 
     # WGS84 ellipsoid
