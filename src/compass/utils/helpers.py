--- conflicted
+++ resolved
@@ -48,6 +48,7 @@
         err_str = f'{file_path} not found'
         error_channel.log(err_str)
         raise FileNotFoundError(err_str)
+
 
 def get_file_polarization_mode(file_path: str) -> str:
     '''Check polarization mode from file name
@@ -320,7 +321,6 @@
     return dict(zip(burst_ids, zip(epsgs, bboxes)))
 
 
-<<<<<<< HEAD
 def open_raster(filename, band=1):
     '''
     Return band as numpy array from gdal-friendly raster
@@ -341,7 +341,8 @@
     raster = ds.GetRasterBand(band).ReadAsArray()
 
     return raster
-=======
+
+
 def write_raster(filename, data_list, descriptions,
                  data_type=gdal.GDT_Float32, data_format='ENVI'):
     '''
@@ -391,5 +392,4 @@
         raster_band.SetDescription(description)
         raster_band.WriteArray(data)
 
-    out_ds.FlushCache()
->>>>>>> 8e0545e7
+    out_ds.FlushCache()