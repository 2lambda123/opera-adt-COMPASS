--- conflicted
+++ resolved
@@ -18,7 +18,6 @@
     xstep: int
         LUT spacing along x/slant range in meters
     ystep: int
-<<<<<<< HEAD
         LUT spacing along y/azimuth in seconds
 
     scratch_path: str
@@ -26,9 +25,6 @@
         If `None`, `burst.az_fm_rate_mismatch_mitigation()` will
         create temporary directory internally.
 
-=======
-        LUT spacing (in pixels) along x/azimuth in seconds
->>>>>>> 1b297133
     Returns
     -------
     geometrical_steering_doppler: isce3.core.LUT2d:
