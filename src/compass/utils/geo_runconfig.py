--- conflicted
+++ resolved
@@ -108,13 +108,12 @@
                    user_plus_default_yaml_str, output_paths, geogrids)
 
     @property
-<<<<<<< HEAD
     def product_group(self) -> dict:
         return self.groups.product_path_group
-=======
+        
+    @property
     def weather_model_file(self) -> str:
         return self.groups.dynamic_ancillary_file_group.weather_model_file
->>>>>>> a44cc319
 
     @property
     def geocoding_params(self) -> dict:
