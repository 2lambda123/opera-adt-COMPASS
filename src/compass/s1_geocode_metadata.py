--- conflicted
+++ resolved
@@ -16,7 +16,7 @@
 from compass.utils.geo_runconfig import GeoRunConfig
 from compass.utils.h5_helpers import (algorithm_metadata_to_h5group,
                                       identity_to_h5group,
-                                      create_geocoded_dataset,
+                                      init_geocoded_dataset,
                                       metadata_to_h5group, DATA_PATH,
                                       ROOT_PATH)
 from compass.utils.helpers import (bursts_grouping_generator, get_module_name,
@@ -57,17 +57,10 @@
 
         # delete existing and rewrite with masked data
         del h5_root[layover_shadow_path]
-<<<<<<< HEAD
-        _ = create_geocoded_dataset(h5_root[DATA_PATH], dst_ds_name, geo_grid,
-                                    dtype=temp_arr.dtype,
-                                    description=np.string_(dst_ds_name),
-                                    data=temp_arr)
-=======
         _ = init_geocoded_dataset(h5_root[DATA_PATH], dst_ds_name, geo_grid,
                                   dtype=None,
                                   description=np.string_(dst_ds_name),
                                   data=temp_arr, output_cfg=output_params)
->>>>>>> c7b1ca40
 
 
 def run(cfg, burst, fetch_from_scratch=False):
@@ -181,16 +174,10 @@
                 # value)
 
             # Create dataset with x/y coords/spacing and projection
-<<<<<<< HEAD
-            topo_ds = create_geocoded_dataset(static_layer_data_group,
-                                              dataset_name, geo_grid, dtype,
-                                              np.string_(dataset_name))
-=======
             topo_ds = init_geocoded_dataset(static_layer_data_group,
                                             dataset_name, geo_grid, dtype,
                                             np.string_(dataset_name),
                                             output_cfg=cfg.output_params)
->>>>>>> c7b1ca40
 
             # Init output and input isce3.io.Raster objects for geocoding
             output_raster = isce3.io.Raster(f"IH5:::ID={topo_ds.id.id}".encode("utf-8"),
@@ -310,13 +297,6 @@
     for item_name, (rg_lut_grid, rg_lut_val,
                     az_lut_grid, az_lut_val) in item_dict.items():
         # prepare input dataset in output HDF5
-<<<<<<< HEAD
-        dst_dataset = create_geocoded_dataset(dst_group,
-                                              item_name,
-                                              decimated_geogrid,
-                                              'float32',
-                                              f'geocoded {item_name}')
-=======
         init_geocoded_dataset(dst_group,
                               item_name,
                               decimated_geogrid,
@@ -325,7 +305,6 @@
                               output_cfg=cfg.output_params)
 
         dst_dataset = geo_burst_h5[f'{dst_group_path}/{item_name}']
->>>>>>> c7b1ca40
 
         # prepare output raster
         geocoded_cal_lut_raster =\
