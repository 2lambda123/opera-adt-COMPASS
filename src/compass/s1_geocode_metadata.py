#!/usr/bin/env python

'''wrapper to geocode metadata layers'''

from datetime import timedelta
import time

import h5py
import isce3
<<<<<<< HEAD

from osgeo import gdal
from compass.utils.runconfig import RunConfig
from compass.utils.helpers import get_module_name
from compass.utils.logger import Logger
from compass.utils.error_codes import ErrorCode
from compass.utils.yaml_argparse import YamlArgparse


def run(cfg, fetch_from_scratch=False, logger=None):
=======
import journal
import numpy as np
from osgeo import gdal

from compass import s1_rdr2geo
from compass.s1_cslc_qa import QualityAssuranceCSLC
from compass.utils.geo_runconfig import GeoRunConfig
from compass.utils.h5_helpers import (init_geocoded_dataset,
                                      metadata_to_h5group, DATA_PATH,
                                      METADATA_PATH,
                                      ROOT_PATH)
from compass.utils.helpers import bursts_grouping_generator, get_module_name
from compass.utils.yaml_argparse import YamlArgparse


def run(cfg, burst, fetch_from_scratch=False):
>>>>>>> 14896b1a
    '''
    Geocode metadata layers in single HDF5

    Parameters
    ----------
    cfg: GeoRunConfig
        GeoRunConfig object with user runconfig options
    burst: Sentinel1BurstSlc
        Object containing burst parameters needed for geocoding
    fetch_from_scratch: bool
        If True grabs metadata layers from scratch dir
<<<<<<< HEAD
    logger: Logger
        Object to handle logging
=======
>>>>>>> 14896b1a
    '''
    module_name = get_module_name(__file__)
    if logger is None:
        logger = Logger(workflow='CSLC-S1', log_filename=cfg.logging_params.path)
        logger.info(module_name, ErrorCode.SAS_PROGRAM_STARTING,
                    f"Starting {module_name} burst")

    # Start tracking processing time
    t_start = time.time()

    # common initializations
    dem_raster = isce3.io.Raster(cfg.dem)
    epsg = dem_raster.get_epsg()
    proj = isce3.core.make_projection(epsg)
    ellipsoid = proj.ellipsoid
    image_grid_doppler = isce3.core.LUT2d()
    threshold = cfg.geo2rdr_params.threshold
    iters = cfg.geo2rdr_params.numiter
    lines_per_block = cfg.geo2rdr_params.lines_per_block

    # process one burst only
    date_str = burst.sensing_start.strftime("%Y%m%d")
    burst_id = str(burst.burst_id)
    geo_grid = cfg.geogrids[burst_id]
    output_epsg = geo_grid.epsg

    radar_grid = burst.as_isce3_radargrid()
    orbit = burst.orbit

    # Initialize input/output paths
    burst_id_date_key = (burst_id, date_str)
    out_paths = cfg.output_paths[burst_id_date_key]

    input_path = out_paths.output_directory
    if fetch_from_scratch:
        input_path = out_paths.scratch_directory

    # Initialize geocode object
    geocode_obj = isce3.geocode.GeocodeFloat32()
    geocode_obj.orbit = orbit
    geocode_obj.ellipsoid = ellipsoid
    geocode_obj.doppler = image_grid_doppler
    geocode_obj.threshold_geo2rdr = threshold
    geocode_obj.numiter_geo2rdr = iters
    float_bytes = 4
    block_size = lines_per_block * geo_grid.width * float_bytes
    geocode_obj.geogrid(geo_grid.start_x, geo_grid.start_y,
                geo_grid.spacing_x, geo_grid.spacing_y,
                geo_grid.width, geo_grid.length, geo_grid.epsg)

    # Geocode list of products
    geotransform = [geo_grid.start_x, geo_grid.spacing_x, 0,
                    geo_grid.start_y, 0, geo_grid.spacing_y]

    # Get the metadata layers to compute
    meta_layers = {'x': cfg.rdr2geo_params.compute_longitude,
                   'y': cfg.rdr2geo_params.compute_latitude,
                   'z': cfg.rdr2geo_params.compute_height,
                   'incidence': cfg.rdr2geo_params.compute_incidence_angle,
                   'local_incidence': cfg.rdr2geo_params.compute_local_incidence_angle,
                   'heading': cfg.rdr2geo_params.compute_azimuth_angle,
                   'layover_shadow_mask': cfg.rdr2geo_params.compute_layover_shadow_mask
                   }

    out_h5 = f'{out_paths.output_directory}/static_layers_{burst_id}.h5'
    with h5py.File(out_h5, 'w') as h5_obj:
        # Create group static_layers group under DATA_PATH for consistency with
        # CSLC product
        static_layer_group = h5_obj.require_group(f'{DATA_PATH}/static_layers')

        # Geocode designated layers
        for layer_name, enabled in meta_layers.items():
            if not enabled:
                continue

            dtype = np.single
            # layoverShadowMask is last option, no need to change data type
            # and interpolator afterwards
            if layer_name == 'layover_shadow_mask':
                geocode_obj.data_interpolator = 'NEAREST'
                dtype = np.byte

            # Create dataset with x/y coords/spacing and projection
            topo_ds = init_geocoded_dataset(static_layer_group, layer_name,
                                            geo_grid, dtype,
                                            np.string_(layer_name))

            # Init output and input isce3.io.Raster objects for geocoding
            output_raster = isce3.io.Raster(f"IH5:::ID={topo_ds.id.id}".encode("utf-8"),
                                            update=True)

            input_raster = isce3.io.Raster(f'{input_path}/{layer_name}.rdr')

            geocode_obj.geocode(radar_grid=radar_grid,
                                input_raster=input_raster,
                                output_raster=output_raster,
                                dem_raster=dem_raster,
                                output_mode=isce3.geocode.GeocodeOutputMode.INTERP,
                                min_block_size=block_size,
                                max_block_size=block_size)
            output_raster.set_geotransform(geotransform)
            output_raster.set_epsg(output_epsg)
            del input_raster
            del output_raster

            # save metadata
            cslc_group = h5_obj.require_group(ROOT_PATH)
            metadata_to_h5group(cslc_group, burst, cfg)

    if cfg.quality_assurance_params.perform_qa:
        cslc_qa = QualityAssuranceCSLC()
        with h5py.File(out_h5, 'a') as h5_obj:
            cslc_qa.compute_static_layer_stats(h5_obj, cfg.rdr2geo_params)
            cslc_qa.shadow_pixel_classification(h5_obj)
            cslc_qa.set_orbit_type(cfg, h5_obj)
            if cslc_qa.output_to_json:
                cslc_qa.write_qa_dicts_to_json(out_paths.stats_json_path)

    dt = str(timedelta(seconds=time.time() - t_start)).split(".")[0]
    logger.info(module_name, ErrorCode.SAS_PROGRAM_COMPLETED,
                f"{module_name} burst successfully ran in {dt} (hr:min:sec)")


def geocode_luts(geo_burst_h5, burst, cfg, dst_group_path, item_dict,
                 dec_factor=40):
    '''
    Geocode the radiometric calibratio paremeters,
    and write them into output HDF5.

    Parameters
    ----------
    geo_burst_h5: h5py.files.File
        HDF5 object as the output product
    burst: s1reader.Sentinel1BurstSlc
        Sentinel-1 burst SLC
    cfg: GeoRunConfig
        GeoRunConfig object with user runconfig options
    dst_group_path: str
        Path in HDF5 where geocode rasters will be placed
    item_dict: dict
        Dict containing item names and values to be geocoded
    dec_factor: int
        Decimation factor to downsample the slant range pixels for LUT
    '''
    dem_raster = isce3.io.Raster(cfg.dem)
    epsg = dem_raster.get_epsg()
    proj = isce3.core.make_projection(epsg)
    ellipsoid = proj.ellipsoid
    burst_id = str(burst.burst_id)
    geo_grid = cfg.geogrids[burst_id]
    radar_grid = burst.as_isce3_radargrid()

    date_str = burst.sensing_start.strftime("%Y%m%d")
    burst_id_date_key = (burst_id, date_str)
    out_paths = cfg.output_paths[burst_id_date_key]

    # Common initializations
    threshold = cfg.geo2rdr_params.threshold
    iters = cfg.geo2rdr_params.numiter
    scratch_path = out_paths.scratch_directory

    # generate decimated radar and geo grids for LUT(s)
    decimated_radargrid = radar_grid.multilook(dec_factor, dec_factor)
    decimated_geogrid = isce3.product.GeoGridParameters(
                            geo_grid.start_x,
                            geo_grid.start_y,
                            geo_grid.spacing_x * dec_factor,
                            geo_grid.spacing_y * dec_factor,
                            geo_grid.width // dec_factor + 1,
                            geo_grid.length // dec_factor + 1,
                            geo_grid.epsg)

    # init geocode object
    geocode_obj = isce3.geocode.GeocodeFloat32()
    geocode_obj.orbit = burst.orbit
    geocode_obj.ellipsoid = ellipsoid
    geocode_obj.doppler = isce3.core.LUT2d()
    geocode_obj.threshold_geo2rdr = threshold
    geocode_obj.numiter_geo2rdr = iters
    geocode_obj.geogrid(decimated_geogrid.start_x,
                        decimated_geogrid.start_y,
                        decimated_geogrid.spacing_x,
                        decimated_geogrid.spacing_y,
                        decimated_geogrid.width,
                        decimated_geogrid.length,
                        decimated_geogrid.epsg)
    dst_group =\
        geo_burst_h5.require_group(dst_group_path)

    gdal_envi_driver = gdal.GetDriverByName('ENVI')
    for item_name, _ in item_dict.items():
        # prepare input dataset in output HDF5
        init_geocoded_dataset(dst_group,
                              item_name,
                              decimated_geogrid,
                              'float32',
                              f'geocoded {item_name}')

        dst_dataset = geo_burst_h5[f'{dst_group_path}/{item_name}']

        # prepare output raster
        geocoded_cal_lut_raster =\
            isce3.io.Raster(
                f"IH5:::ID={dst_dataset.id.id}".encode("utf-8"), update=True)

        # populate and prepare radargrid LUT input raster

        # NOTE: `lut_arr` below is a placeholder, which will be
        #  eventually replaced by LUTs for geocoded calibration parameters.
        lut_arr = np.zeros((decimated_radargrid.length,
                            decimated_radargrid.width))
        lut_path = f'{scratch_path}/{item_name}_radargrid.rdr'
        lut_gdal_raster = gdal_envi_driver.Create(
                        lut_path, decimated_radargrid.width,
                        decimated_radargrid.length, 1, gdal.GDT_Float32)
        lut_band = lut_gdal_raster.GetRasterBand(1)
        lut_band.WriteArray(lut_arr)
        lut_band.FlushCache()
        lut_gdal_raster = None

        input_raster = isce3.io.Raster(lut_path)

        # geocode then set transfrom and EPSG in output raster
        geocode_obj.geocode(radar_grid=decimated_radargrid,
                            input_raster=input_raster,
                            output_raster=geocoded_cal_lut_raster,
                            dem_raster=dem_raster,
                            output_mode=isce3.geocode.GeocodeOutputMode.INTERP)

        geotransform = [decimated_geogrid.start_x, decimated_geogrid.spacing_x,
                        0, decimated_geogrid.start_y, 0,
                        decimated_geogrid.spacing_y]

        geocoded_cal_lut_raster.set_geotransform(geotransform)
        geocoded_cal_lut_raster.set_epsg(epsg)

        del input_raster
        del geocoded_cal_lut_raster


def geocode_calibration_luts(geo_burst_h5, burst, cfg,
                             dec_factor=40):
    '''
    Geocode the radiometric calibratio paremeters,
    and write them into output HDF5.

    Parameters
    ----------
    geo_burst_h5: h5py.files.File
        HDF5 object as the output product
    burst: s1reader.Sentinel1BurstSlc
        Sentinel-1 burst SLC
    cfg: GeoRunConfig
        GeoRunConfig object with user runconfig options
    dec_factor: int
        Decimation factor to downsample the slant range pixels for LUT
    '''
    dst_group_path = f'{METADATA_PATH}/calibration_information'
    item_dict = {'gamma':burst.burst_calibration.gamma,
                 'sigma_naught':burst.burst_calibration.sigma_naught,
                 'dn':burst.burst_calibration.dn}
    geocode_luts(geo_burst_h5, burst, cfg, dst_group_path, item_dict,
                 dec_factor)


def geocode_noise_luts(geo_burst_h5, burst, cfg,
                       dec_factor=40):
    '''
    Geocode the noise LUT, and write that into output HDF5.

    Parameters
    ----------
    geo_burst_h5: h5py.files.File
        HDF5 object as the output product
    burst: s1reader.Sentinel1BurstSlc
        Sentinel-1 burst SLC
    cfg: GeoRunConfig
        GeoRunConfig object with user runconfig options
    dec_factor: int
        Decimation factor to downsample the slant range pixels for LUT
    '''
    dst_group_path =  f'{METADATA_PATH}/noise_information'
    item_dict = {'thermal_noise_lut': None}
    geocode_luts(geo_burst_h5, burst, cfg, dst_group_path, item_dict,
                 dec_factor)


if __name__ == "__main__":
    ''' run geocode metadata layers from command line'''
    parser = YamlArgparse()

    # Get a runconfig dict from command line args
    cfg = GeoRunConfig.load_from_yaml(parser.args.run_config_path,
                                      workflow_name='s1_cslc_geo')

    for _, bursts in bursts_grouping_generator(cfg.bursts):
        burst = bursts[0]

        # Generate required static layers
        if cfg.rdr2geo_params.enabled:
            s1_rdr2geo.run(cfg, save_in_scratch=True)

            # Geocode static layers if needed
            if cfg.rdr2geo_params.geocode_metadata_layers:
                run(cfg, burst, fetch_from_scratch=True)<|MERGE_RESOLUTION|>--- conflicted
+++ resolved
@@ -7,35 +7,25 @@
 
 import h5py
 import isce3
-<<<<<<< HEAD
-
-from osgeo import gdal
-from compass.utils.runconfig import RunConfig
-from compass.utils.helpers import get_module_name
-from compass.utils.logger import Logger
-from compass.utils.error_codes import ErrorCode
-from compass.utils.yaml_argparse import YamlArgparse
-
-
-def run(cfg, fetch_from_scratch=False, logger=None):
-=======
+
 import journal
 import numpy as np
 from osgeo import gdal
 
 from compass import s1_rdr2geo
 from compass.s1_cslc_qa import QualityAssuranceCSLC
+from compass.utils.error_codes import ErrorCode
 from compass.utils.geo_runconfig import GeoRunConfig
 from compass.utils.h5_helpers import (init_geocoded_dataset,
                                       metadata_to_h5group, DATA_PATH,
                                       METADATA_PATH,
                                       ROOT_PATH)
 from compass.utils.helpers import bursts_grouping_generator, get_module_name
+from compass.utils.logger import Logger
 from compass.utils.yaml_argparse import YamlArgparse
 
 
-def run(cfg, burst, fetch_from_scratch=False):
->>>>>>> 14896b1a
+def run(cfg, fetch_from_scratch=False, logger=None):
     '''
     Geocode metadata layers in single HDF5
 
@@ -47,11 +37,8 @@
         Object containing burst parameters needed for geocoding
     fetch_from_scratch: bool
         If True grabs metadata layers from scratch dir
-<<<<<<< HEAD
     logger: Logger
         Object to handle logging
-=======
->>>>>>> 14896b1a
     '''
     module_name = get_module_name(__file__)
     if logger is None:
